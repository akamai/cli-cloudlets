--- conflicted
+++ resolved
@@ -1288,7 +1288,6 @@
         root_logger.info(msg)
     else:
         print_json(data=response.json())
-
 # adding alb_update_lb_info as part of GitHub issue #29 (GH29 branch)
 # @cli.command(short_help='ALB - Update load balancing percentage')
 # @click.option('--lb', 'loadbalance', metavar='', help='load balancing name (case sensitive, require exact name match)', required=True)
@@ -1309,10 +1308,53 @@
 #     else:
 #         print_json(data=response.json())
 
+
+# adding alb_update_lb_info as part of GitHub issue #29 (GH29 branch)
+# List load balancing version
+@cli.command(short_help='ALB - List version for a load balancing policy')
+@click.option('--lb', 'loadbalance', metavar='', help='load balancing name (case sensitive, require exact name match)', required=True)
+@pass_config
+def alb_list_lb_version(config, loadbalance):
+    """
+    List load balancing version
+    """
+    base_url, session = init_config(config.edgerc, config.section)
+    cloudlet_object = Cloudlet(base_url, config.account_key)
+    cloudlet_object.get_account_name(session, config.account_key)
+    response = cloudlet_object.list_load_balancing_version(session, loadbalance)  # create new one in api wrapped for this.
+    if response.status_code == 200:
+        msg = f"'{response.json()}'"
+        msg = json.dumps(msg, indent=4)  # Bug: Format better in output
+        print(msg)  # Bug fix how to output this better
+        root_logger.info(msg)
+    else:
+        print_json(data=response.json())
+
+
 # adding alb_update_lb_list_versions as part of GitHub issue #29 (GH29 branch)
-
-
-<<<<<<< HEAD
+# List current activations version for a Load balancing configuration
+@cli.command(short_help='ALB - List current activations version for a Load balancing configuration')
+@click.option('--lb', 'loadbalance', metavar='', help='load balancing name (case sensitive, require exact name match)', required=True)
+@pass_config
+def alb_lb_activate_version(config, loadbalance):
+    """
+    List load balancing version
+    """
+    base_url, session = init_config(config.edgerc, config.section)
+    cloudlet_object = Cloudlet(base_url, config.account_key)
+    cloudlet_object.get_account_name(session, config.account_key)
+    response = cloudlet_object.list_load_balancing_config_activation(session, loadbalance)
+    if response.status_code == 200:
+        msg = f"'{response.json()}'"
+        msg = json.dumps(msg, indent=4)  # formatting the json for better output
+        print(msg)  # Bug fix how to output this better
+        root_logger.info(msg)
+    else:
+        print_json(data=response.json())
+
+
+# adding alb_update_lb_list_versions as part of GitHub issue #29 (GH29 branch)
+# Activate Load balancing policies
 @cli.command(short_help='ALB - Activate LB')
 @click.option('--lb', 'loadbalance', metavar='', help='load balancing name (case sensitive, require exact name match)', required=True)  # check
 @click.option('--network', metavar='', help='Specify Akamai network - Staging/Production', required=True)  # network
@@ -1322,32 +1364,16 @@
 def alb_lb_activate(config, loadbalance, network, dryrun, version):
     """
     Activate load balancing policy
-=======
-@cli.command(short_help='ALB - List load balancing versions and activation state')
-@click.option('--lb', 'loadbalance', metavar='', help='load balancing name (case sensitive, require exact name match)', required=True)  # check
-@click.option('--descr', metavar='', help='description', required=True)
-@pass_config
-def alb_lb_activate(config, loadbalance):
-    """
-    List load balancing versions
->>>>>>> ab9685b6
-    """
-    base_url, session = init_config(config.edgerc, config.section)
-    cloudlet_object = Cloudlet(base_url, config.account_key)
-    cloudlet_object.get_account_name(session, config.account_key)
-<<<<<<< HEAD
+    """
+    base_url, session = init_config(config.edgerc, config.section)
+    cloudlet_object = Cloudlet(base_url, config.account_key)
+    cloudlet_object.get_account_name(session, config.account_key)
     response = cloudlet_object.activation_load_balancing_config_version(session, loadbalance, version, network, dryrun)  # create new one in api wrapped for this.
     if response.status_code == 200:
         if (dryrun):
             msg = f"Load balancing policy '{response.json()['originId']}' was successfully tested with dryrun. Please run as --dryrun False to activate "
         else:
             msg = f"load balancing policy '{response.json()['originId']}' is on its way to Akamai {network} network"  # Fix bug - Activate version already active
-=======
-    response = cloudlet_object.list_load_balancing_config_versions(session, loadbalance)  # create new one in api wrapped for this.
-    if response.status_code == 200:
-        msg = f"Update load balancing '{response.json()['originId']}'"
-        msg = f"{msg} description to '{response.json()['description']}' succesfully"
->>>>>>> ab9685b6
         root_logger.info(msg)
     else:
         print_json(data=response.json())
